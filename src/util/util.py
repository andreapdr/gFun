--- conflicted
+++ resolved
@@ -1,4 +1,4 @@
-<<<<<<< HEAD
+from sklearn.svm import SVC
 from tqdm import tqdm
 import re
 import sys
@@ -10,11 +10,11 @@
     for text in tqdm(data, desc='masking numbers'):
         masked.append(mask.sub(number_mask, text))
     return masked
-=======
-from sklearn.svm import SVC
+
 
 def fill_missing_classes(lXtr, lytr):
     pass
+
 
 def get_learner(calibrate=False, kernel='linear'):
     return SVC(kernel=kernel, probability=calibrate, cache_size=1000, C=op.set_c, random_state=1, class_weight='balanced', gamma='auto')
@@ -26,4 +26,3 @@
     c_range = [1e4, 1e3, 1e2, 1e1, 1, 1e-1]
     kernel = 'rbf' if dense else 'linear'
     return [{'kernel': [kernel], 'C': c_range, 'gamma':['auto']}]
->>>>>>> 53198a7e
