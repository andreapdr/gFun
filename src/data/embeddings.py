--- conflicted
+++ resolved
@@ -262,13 +262,7 @@
             self._add_emebeddings_supervised(docs, labels, config['reduction'], config['max_label_space'], vocs)
         return self
 
-<<<<<<< HEAD
-def WCE_matrix(Xtr, Ytr, lang):
-    print('\n# [supervised-matrix]')
-    S = get_supervised_embeddings(Xtr[lang], Ytr[lang], max_label_space=50)
-    print(f'[embedding matrix done] of shape={S.shape}\n')
-    return S
-=======
+
     def predict(self, config, docs):
         if config['supervised'] and config['unsupervised']:
             return self._concatenate_embeddings(docs)
@@ -281,4 +275,3 @@
             for lang in docs.keys():
                 _r[lang] = docs[lang].dot(self.lang_U[lang])
         return _r
->>>>>>> 0c6056e7
